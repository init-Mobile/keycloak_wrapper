--- conflicted
+++ resolved
@@ -40,18 +40,11 @@
   // Login using the given configuration.
   Future<bool> login() async {
     final config = KeycloakConfig(
-<<<<<<< HEAD
-        redirectUrl: '<redirect_url>',
-        clientId: '<client_id>',
-        frontendUrl: '<frontend_url>',
-        realm: '<realm>');
-=======
-      bundleIdentifier: '<bundle_identifier>',
+      redirectUrl: '<redirect_url>',
       clientId: '<client_id>',
       frontendUrl: '<frontend_url>',
       realm: '<realm>',
     );
->>>>>>> f4944b9c
 
     // Check if user has successfully logged in.
     final isLoggedIn = await keycloakWrapper.login(config);
